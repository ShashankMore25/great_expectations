--- conflicted
+++ resolved
@@ -1,20 +1,14 @@
-## Run these tests with:
-## python -m unittest tests.test_pandas_dataset_unittest
-
 import json
 import inspect
 import copy
+from functools import wraps
 
 import pandas as pd
 import numpy as np
 
-<<<<<<< HEAD
 from .util import DotDict, ensure_json_serializable
 
-from functools import wraps
-=======
-from .util import DotDict
->>>>>>> 54a3be90
+
 
 class DataSet(object):
 
@@ -53,22 +47,10 @@
         #!!! This is good default behavior, but
         #!!!    it needs to be documented, and
         #!!!    we need to provide syntax to override it.
-<<<<<<< HEAD
-        #self._expectations_config.expectations = filter(
-        #    lambda exp: exp['expectation_type'] != expectation_type,
-        #    self._expectations_config.expectations
-        #)
-
-        ## Changed to use list comprehension for python 3 support
-        self._expectations_config.expecations = [
-            exp for exp in self._expectations_config.expectations if lambda exp: exp['expectation_type'] != expectation_type
-        ]
-=======
         self._expectations_config.expectations = [f for f in filter(
             lambda exp: exp['expectation_type'] != expectation_type,
-            self._expectations_config.expectations 
+            self._expectations_config.expectations
         )]
->>>>>>> 54a3be90
 
         self._expectations_config.expectations.append(expectation_config)
 
@@ -121,16 +103,9 @@
             #Construct the expectation_config object
             expectation_config = DotDict({
                 "expectation_type" : method_name,
-<<<<<<< HEAD
                 ## Changed to support python 3, but note that there may be ambiguity here.
                 ## TODO: ensure this is the intended logic
                 "kwargs" : all_args
-=======
-                "kwargs" : dict(
-                    [z for z in zip(method_arg_names, args)]+\
-                    list(kwargs.items())
-                )
->>>>>>> 54a3be90
             })
             expectation_config['kwargs']['column'] = column
 
@@ -157,12 +132,6 @@
     def validate(self):
         results = []
         for expectation in self.get_expectations_config()['expectations']:
-<<<<<<< HEAD
-            print(expectation)
-            expectation_method = getattr(self, expectation['expectation_type'])
-            result = expectation_method(**expectation['kwargs'])
-            print(result)
-=======
             expectation_method = getattr(self, expectation['expectation_type'])
             result = expectation_method(**expectation['kwargs'])
 
@@ -173,7 +142,6 @@
         return {
             "results" : results
         }
->>>>>>> 54a3be90
 
 
     ##### Table shape expectations #####
@@ -188,7 +156,7 @@
                     "success": (bool) True if the column passed the expectation,
                     "exceptions_list": (list) the values that did not pass the expectation
                 }
-            
+
         """
         raise NotImplementedError
 
@@ -237,7 +205,7 @@
                     "success": (bool) True if the column passed the expectation,
                     "exceptions_list": (list) the values that did not pass the expectation
                 }
-           
+
         Examples:
 	    Display multiple duplicated items. For example, ['2','2','2'] will return `['2','2']` for the exceptions_list.
         """
@@ -257,7 +225,7 @@
                 }
         See Also:
             expect_column_values_to_be_null
-            
+
         """
         raise NotImplementedError
 
@@ -275,7 +243,7 @@
                 }
         See Also:
             expect_column_values_to_not_be_null
-            
+
         """
         raise NotImplementedError
 
@@ -295,7 +263,7 @@
                     "success": (bool) True if the column passed the expectation,
                     "exceptions_list": (list) the values that did not pass the expectation
                 }
-           
+
         """
         raise NotImplementedError
 
@@ -316,7 +284,7 @@
                 }
         See Also:
             expect_column_values_to_not_be_in_set
-            
+
         """
         raise NotImplementedError
 
@@ -335,7 +303,7 @@
                 }
         See Also:
             expect_column_values_to_not_be_in_set
-            
+
         """
         raise NotImplementedError
 
@@ -355,7 +323,7 @@
                 }
         See Also:
             expect_column_value_lengths_to_be_between
-            
+
         """
         raise NotImplementedError
 
@@ -377,7 +345,7 @@
                 }
         See Also:
             expect_column_values_to_be_between
-            
+
         """
         raise NotImplementedError
 
@@ -502,7 +470,7 @@
                 }
         See Also:
             expect_column_values_to_be_valid_json
-            
+
         """
         raise NotImplementedError
 
@@ -555,22 +523,51 @@
 
     @wraps
     def expect_column_frequency_distribution_to_be(self, column, vals, expected_frequencies, p=0.05, suppress_exceptions=False):
+        """
+        Expect the values in this column to match the distribution of the specified categorical vals and their expected_frequencies. \
+
+        Args:
+            column (str): The column name
+            vals (list): A list of categorical values.
+            expected_frequencies (list): A list of values that correspond to the provided categorical values. \
+                Frequencies should not be normalized, which makes this test sensitive to sample size differences \
+                between the expected_frequencies and the column at the time of validating the expectation.
+            p (float) = 0.05: The p-value threshold for the Chai Squareed test.\
+                For values below the specified threshold the expectation will return false, rejecting the null hypothesis that the distributions are the same.
+            suppress_exceptions: Only return a boolean success value, not a dictionary with other results.
+
+        Returns:
+            {
+                "success": (bool) True if the column passed the expectation,
+                "exceptions_list": (list) the true pvalue of the ChaiSquared test
+            }
+        """
         raise NotImplementedError
 
     @wraps
     def expect_column_numerical_distribution_to_be(self, column, partition, cdf_vals, sample_size=0, p=0.05, suppress_exceptions=False):
         """
-        Expect the values in this column to match the density of the provided scipy.stats kde estimate.
-
-        Args:
-            col (string): The column name
-            kde: A kernel density estimate built which we expect to match the distribution of data provided.
-            p (float) = 0.05: The p-value threshold below which this expectation will return false.
+        Expect the values in this column to match the distribution implied by the specified partition and cdf_vals. \
+        The implied CDF is constructed as a linear interpolation of the provided cdf_vals.
+
+        Args:
+            column (str): The column name
+            partition (list): A list of values that partition the real numbers.
+            cdf_vals (list): A list of values that correspond to an empricical \
+                expected cumulative density function for the provided partition
+            sample_size (int) = 0: The number of samples from column to use in comparing\
+                to the provided CDF. If zero, defaults to the number of elements in the partition.
+                Setting the sample size too large will cause the KS test to be very sensitive to
+                even small deviations from the provided distribution.
+            p (float) = 0.05: The p-value threshold for the Kolmogorov-Smirnov test.\
+                For values below the specified threshold the expectation will return false, rejecting the null hypothesis that the distributions are the same.
             suppress_exceptions: Only return a boolean success value, not a dictionary with other results.
 
         Returns:
-            By default: a dict containing "success" and "exception_list" (the pvalue from the Kolmogorov-Smirnov Test)
-            On suppress_exceptions=True: a boolean success value only
+            {
+                "success": (bool) True if the column passed the expectation,
+                "exceptions_list": (list) the true pvalue of the KS test
+            }
         """
         raise NotImplementedError
 
