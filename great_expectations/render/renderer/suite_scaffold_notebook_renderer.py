import nbformat

from great_expectations import DataContext
from great_expectations.core import ExpectationSuite
from great_expectations.dataset import Dataset
from great_expectations.render.renderer.suite_edit_notebook_renderer import (
    SuiteEditNotebookRenderer,
)


class SuiteScaffoldNotebookRenderer(SuiteEditNotebookRenderer):
    def __init__(self, context: DataContext, suite: ExpectationSuite, batch_kwargs):
        self.context = context
        self.suite = suite
        self.suite_name = suite.expectation_suite_name
        self.batch_kwargs = self.get_batch_kwargs(self.suite, batch_kwargs)
        self.batch = self.load_batch()
        super().__init__()

    def add_header(self):
        self.add_markdown_cell(
            """# Scaffold a new Expectation Suite (BETA)
This process helps you avoid writing lots of boilerplate when authoring suites by allowing you to select columns you care about and letting a profiler write some candidate expectations for you to adjust.

**Expectation Suite Name**: `bar`

We'd love it if you **reach out to us on** the [**Great Expectations Slack Channel**](https://greatexpectations.io/slack)""".format(
                self.suite_name
            )
        )

        if not self.batch_kwargs:
            self.batch_kwargs = dict()
        self.add_code_cell(
            """\
from datetime import datetime
import great_expectations as ge
import great_expectations.jupyter_ux
from great_expectations.profile import BasicSuiteBuilderProfiler
from great_expectations.data_context.types.resource_identifiers import ValidationResultIdentifier

context = ge.data_context.DataContext()

expectation_suite_name = "{}"
suite = context.create_expectation_suite(expectation_suite_name, overwrite_existing=True)

batch_kwargs = {}
batch = context.get_batch(batch_kwargs, suite)
batch.head()""".format(
                self.suite_name, self.batch_kwargs
            ),
            lint=True,
        )

    def _add_scaffold_column_list(self):
        columns = [f"    # '{col}'" for col in self.batch.get_table_columns()]
        columns = ",\n".join(columns)
        code = f"""\
included_columns = [
{columns}
]"""
        self.add_code_cell(code, lint=True)

    def add_footer(self):
        self.add_markdown_cell(
            """## Save & review the scaffolded Expectation Suite

Let's save the scaffolded expectation suite as a JSON file in the
`great_expectations/expectations` directory of your project and rebuild the Data
 Docs site to make reviewing the scaffolded suite easy."""
        )
        self.add_code_cell(
            """\
context.save_expectation_suite(suite, expectation_suite_name)

# Let's make a simple sortable timestamp. Note this could come from your pipeline runner.
run_id = datetime.utcnow().strftime("%Y%m%dT%H%M%S.%fZ")

results = context.run_validation_operator("action_list_operator", assets_to_validate=[batch], run_id=run_id)
expectation_suite_identifier = list(results["details"].keys())[0]
validation_result_identifier = ValidationResultIdentifier(
    expectation_suite_identifier=expectation_suite_identifier,
    batch_identifier=batch.batch_kwargs.to_id(),
    run_id=run_id
)
context.build_data_docs()
context.open_data_docs(validation_result_identifier)"""
        )
        self.add_markdown_cell(
            f"""## Next steps
After you are happy with this scaffolded Expectation Suite in Data Docs you
should edit this suite to make finer grained adjustments to the expectations.
This is be done by running `great_expectations suite edit {self.suite_name}`."""
        )

    def load_batch(self):
        batch = self.context.get_batch(self.batch_kwargs, self.suite)
        assert isinstance(
            batch, Dataset
        ), "Batch failed to load. Please check your batch_kwargs"
        return batch

    def render(self, batch_kwargs=None, **kwargs) -> nbformat.NotebookNode:
        self._notebook = nbformat.v4.new_notebook()
        self.add_header()
        self.add_markdown_cell(
            """## Select the columns you want to scaffold expectations on

Great Expectations will choose which expectations might make sense for a column based on the **data type** and **cardinality** of the data in each selected column.

Simply uncomment columns that are important. You can select multiple lines and
use a jupyter keyboard shortcut to toggle each line: **Linux/Windows**:
`Ctrl-/`, **macOS**: `Cmd-/`"""
        )
        self._add_scaffold_column_list()
        # TODO probably more explanation here about the workflow
        self.add_markdown_cell(
            """## Run the scaffolder

The suites generated here are **not meant to be production suites** - they are **scaffolds to build upon**.

**To get to a production grade suite, will definitely want to [edit this 
suite](http://docs.greatexpectations.io/en/latest/command_line.html#great-expectations-suite-edit) 
after scaffolding gets you close to what you want.**

This is highly configurable depending on your goals. You can include or exclude
<<<<<<< HEAD
columns, and include or exclude expectation types (when applicable). [The
Expectation Glossary](http://docs.greatexpectations.io/en/latest/expectation_glossary.html)
contains a list of possible expectations.

Note that the profiler is not very smart, so it does it's best to decide on
applicability.

**To get to a production grade suite, you should [edit this
suite](http://docs.greatexpectations.io/en/latest/command_line.html#great-expectations-suite-edit)
after this scaffold gets you close to what you want.**"""
=======
columns, and include or exclude expectation types (when applicable). [The 
Expectation Glossary](http://docs.greatexpectations.io/en/latest/expectation_glossary.html) 
contains a list of possible expectations."""
>>>>>>> de52bab9
        )
        self._add_scaffold_cell()
        self.add_footer()
        return self._notebook

    def render_to_disk(self, notebook_file_path: str) -> None:
        """
        Render a notebook to disk from an expectation suite.

        If batch_kwargs are passed they will override any found in suite
        citations.
        """
        self.render(self.batch_kwargs)
        self.write_notebook_to_disk(self._notebook, notebook_file_path)

    def _add_scaffold_cell(self):
        self.add_code_cell(
            """\
# Wipe the suite clean to prevent unwanted expectations on the batch
suite = context.create_expectation_suite(expectation_suite_name, overwrite_existing=True)
batch = context.get_batch(batch_kwargs, suite)

scaffold_config = {
    "included_columns": included_columns,
    # "excluded_columns": [],
    # "included_expectations": [],
    # "excluded_expectations": [],
}
suite, evr = BasicSuiteBuilderProfiler().profile(batch, profiler_configuration=scaffold_config)"""
        )<|MERGE_RESOLUTION|>--- conflicted
+++ resolved
@@ -124,22 +124,9 @@
 after scaffolding gets you close to what you want.**
 
 This is highly configurable depending on your goals. You can include or exclude
-<<<<<<< HEAD
-columns, and include or exclude expectation types (when applicable). [The
-Expectation Glossary](http://docs.greatexpectations.io/en/latest/expectation_glossary.html)
-contains a list of possible expectations.
-
-Note that the profiler is not very smart, so it does it's best to decide on
-applicability.
-
-**To get to a production grade suite, you should [edit this
-suite](http://docs.greatexpectations.io/en/latest/command_line.html#great-expectations-suite-edit)
-after this scaffold gets you close to what you want.**"""
-=======
 columns, and include or exclude expectation types (when applicable). [The 
 Expectation Glossary](http://docs.greatexpectations.io/en/latest/expectation_glossary.html) 
 contains a list of possible expectations."""
->>>>>>> de52bab9
         )
         self._add_scaffold_cell()
         self.add_footer()
