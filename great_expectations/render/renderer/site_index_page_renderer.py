import datetime
import json
import logging
import urllib
from collections import OrderedDict

import traceback

<<<<<<< HEAD
from dateutil.parser import parse

from .renderer import Renderer
=======
from great_expectations.render.renderer.call_to_action_renderer import CallToActionRenderer
from great_expectations.render.renderer.renderer import Renderer
>>>>>>> 7952f061
from great_expectations.render.types import (
    RenderedSectionContent,
    RenderedDocumentContent,
    RenderedHeaderContent,
    RenderedStringTemplateContent,
    RenderedTableContent,
    RenderedBulletListContent,
<<<<<<< HEAD
    RenderedBootstrapTableContent, RenderedTabsContent)
from great_expectations.exceptions import GreatExpectationsError

from .call_to_action_renderer import CallToActionRenderer
=======
)
>>>>>>> 7952f061

logger = logging.getLogger(__name__)


# FIXME : This class needs to be rebuilt to accept SiteSectionIdentifiers as input.
# FIXME : This class needs tests.
class SiteIndexPageRenderer(Renderer):

    @classmethod
    def _generate_expectation_suites_link_table(cls, index_links_dict):
        table_options = {
            "search": True,
            "trim-on-search": False,
            "visible-search": True,
            "row-style": "rowStyleLinks",
            "row-attributes": "rowAttributesLinks",
            "sort-name": "expectation_suite_name",
            "sort-order": "asc",
            "pagination": True
        }
        table_columns = [
            {
                "field": "expectation_suite_name",
                "title": "Expectation Suites",
                "sortable": True
            },
        ]
        expectation_suite_link_dicts = index_links_dict.get("expectations_links", [])
        table_data = []

        for dict_ in expectation_suite_link_dicts:
            table_data.append({
                "expectation_suite_name": dict_.get("expectation_suite_name"),
                "_table_row_link_path": dict_.get("filepath")
            })

        return RenderedBootstrapTableContent(**{
            "table_columns": table_columns,
            "table_data": table_data,
            "table_options": table_options,
            "styling": {
                "classes": ["col-12", "ge-index-page-table-container"],
                "body": {
                    "classes": ["table-sm", "ge-index-page-expectation_suites-table"]
                }
            }
        })

    @classmethod
    def _generate_profiling_results_link_table(cls, index_links_dict):
        table_options = {
            "search": True,
            "trim-on-search": False,
            "visible-search": True,
            "row-style": "rowStyleLinks",
            "row-attributes": "rowAttributesLinks",
            "sort-name": "run_time",
            "sort-order": "desc",
            "pagination": True
        }
        table_columns = [
            {
                "field": "run_time",
                "title": "Run Time",
                "sort-name": "_run_time_sort",
                "sortable": True
            },
            {
                "field": "asset_name",
                "title": "Asset Name",
                "sortable": True
            },
            {
                "field": "batch_identifier",
                "title": "Batch ID",
                "sort-name": "_batch_identifier_sort",
                "sortable": True
            },
            {
                "field": "profiler_name",
                "title": "Profiler",
                "sortable": True
            }
        ]
        profiling_link_dicts = index_links_dict.get("profiling_links", [])
        table_data = []

<<<<<<< HEAD
        for dict_ in profiling_link_dicts:
            table_data.append({
                "run_time": cls._get_formatted_datetime(dict_.get("run_time")),
                "_run_time_sort": cls._get_timestamp(dict_.get("run_time")),
                "asset_name": dict_.get("asset_name"),
                "batch_identifier": cls._render_batch_id_cell(
                    dict_.get("batch_identifier"), dict_.get("batch_kwargs")),
                "_batch_identifier_sort": dict_.get("batch_identifier"),
                "profiler_name": dict_.get("expectation_suite_name").split(".")[-1],
                "_table_row_link_path": dict_.get("filepath")
            })

        return RenderedBootstrapTableContent(**{
            "table_columns": table_columns,
            "table_data": table_data,
            "title_row": "Profiling Results",
            "table_options": table_options,
            "styling": {
                "classes": ["col-12", "ge-index-page-table-container"],
                "body": {
                    "classes": ["table-sm", "ge-index-page-profiling-results-table"]
                }
            }
        })

    @classmethod
    def _generate_validation_results_link_table(cls, index_links_dict):
        table_options = {
            "search": True,
            "trim-on-search": False,
            "visible-search": True,
            "row-style": "rowStyleLinks",
            "row-attributes": "rowAttributesLinks",
            "sort-name": "run_time",
            "sort-order": "desc",
            "pagination": True,
        }
        table_columns = [
            {
                "field": "validation_success",
                "title": "Status",
                "sortable": True,
                "align": "center",
            },
            {
                "field": "run_time",
                "title": "Run Time",
                "sort-name": "_run_time_sort",
                "sortable": True
            },
            {
                "field": "run_name",
                "title": "Run Name",
                "sortable": True
            },
            {
                "field": "asset_name",
                "title": "Asset Name",
                "sortable": True
            },
            {
                "field": "batch_identifier",
                "title": "Batch ID",
                "sort-name": "_batch_identifier_sort",
                "sortable": True
            },
            {
                "field": "expectation_suite_name",
                "title": "Expectation Suite",
                "sort-name": "_expectation_suite_name_sort",
                "sortable": True
            }
        ]
        validation_link_dicts = index_links_dict.get("validations_links", [])
        table_data = []

        for dict_ in validation_link_dicts:
            table_data.append({
                "validation_success": cls._render_validation_success_cell(dict_.get("validation_success")),
                "run_time": cls._get_formatted_datetime(dict_.get("run_time")),
                "_run_time_sort": cls._get_timestamp(dict_.get("run_time")),
                "run_name": dict_.get("run_name"),
                "batch_identifier": cls._render_batch_id_cell(
                    dict_.get("batch_identifier"), dict_.get("batch_kwargs")),
                "_batch_identifier_sort": dict_.get("batch_identifier"),
                "expectation_suite_name": cls._render_expectation_suite_cell(
                    dict_.get("expectation_suite_name"),
                    dict_.get("expectation_suite_filepath")
                ),
                "_expectation_suite_name_sort": dict_.get("expectation_suite_name"),
                "_table_row_link_path": dict_.get("filepath"),
                "asset_name": dict_.get("asset_name")
            })

        return RenderedBootstrapTableContent(**{
            "table_columns": table_columns,
            "table_data": table_data,
            "title_row": "Validation Results",
            "table_options": table_options,
            "styling": {
                "classes": ["col-12", "ge-index-page-table-container"],
                "body": {
                    "classes": ["table-sm", "ge-index-page-validation-results-table"]
                }
            }
        })

    @classmethod
    def _render_expectation_suite_cell(cls, expectation_suite_name, expectation_suite_path):
        return RenderedStringTemplateContent(**{
            "content_block_type": "string_template",
            "string_template": {
                "template": "$link_text",
                "params": {
                    "link_text": expectation_suite_name
                },
                "tag": "a",
                "styling": {
                    "styles": {
                      "word-break": "break-all"
                    },
                    "attributes": {
                        "href": expectation_suite_path
=======
                expectation_suite_link = RenderedStringTemplateContent(**{
                    "content_block_type": "string_template",
                    "string_template": {
                        "template": "$link_text",
                        "params": {
                            "link_text": expectation_suite_name
                        },
                        "tag": "a",
                        "styling": {
                            "attributes": {
                                "href": urllib.parse.quote(expectation_suite_link_dict["filepath"])
                            },
                            "classes": ["ge-index-page-table-expectation-suite-link"]
                        }
                    },
                    "styling": {
                        "parent": {
                            "styles": {
                                "width": "{}%".format(cell_width_pct),
                            }
                        }
                    }
                })
                expectation_suite_row.append(expectation_suite_link)

                if "validations_links" in link_list_keys_to_render:
                    sorted_validations_links = [
                        link_dict for link_dict in sorted(validations_links, key=lambda x: x["run_id"], reverse=True)
                        if link_dict["expectation_suite_name"] == expectation_suite_name
                    ]
                    validation_link_bullets = [
                        RenderedStringTemplateContent(**{
                            "content_block_type": "string_template",
                            "string_template": {
                                "template": "${validation_success} $link_text",
                                "params": {
                                    "link_text": link_dict["run_id"],
                                    "validation_success": ""
                                },
                                "tag": "a",
                                "styling": {
                                    "attributes": {
                                        "href": urllib.parse.quote(link_dict["filepath"])
                                    },
                                    "params": {
                                        "validation_success": {
                                            "tag": "i",
                                            "classes": ["fas", "fa-check-circle",  "text-success"] if link_dict["validation_success"] else ["fas", "fa-times", "text-danger"]
                                        }
                                    },
                                    "classes": ["ge-index-page-table-validation-links-item"]
                                }
                            },
                            "styling": {
                                "parent": {
                                    "classes": ["hide-succeeded-validation-target"] if link_dict[
                                        "validation_success"] else []
                                }
                            }
                        }) for link_dict in sorted_validations_links if
                        link_dict["expectation_suite_name"] == expectation_suite_name
                    ]
                    validation_link_bullet_list = RenderedBulletListContent(**{
                        "content_block_type": "bullet_list",
                        "bullet_list": validation_link_bullets,
                        "styling": {
                            "parent": {
                                "styles": {
                                    "width": "{}%".format(cell_width_pct)
                                }
                            },
                            "body": {
                                "classes": ["ge-index-page-table-validation-links-list"]
                            }
                        }
                    })
                    expectation_suite_row.append(validation_link_bullet_list)

                section_rows.append(expectation_suite_row)

        if not expectations_links and "validations_links" in link_list_keys_to_render:
            sorted_validations_links = [
                link_dict for link_dict in sorted(validations_links, key=lambda x: x["run_id"], reverse=True)
            ]
            validation_link_bullets = [
                RenderedStringTemplateContent(**{
                    "content_block_type": "string_template",
                    "string_template": {
                        "template": "${validation_success} $link_text",
                        "params": {
                            "link_text": link_dict["run_id"],
                            "validation_success": ""
                        },
                        "tag": "a",
                        "styling": {
                            "attributes": {
                                "href": urllib.parse.quote(link_dict["filepath"])
                            },
                            "params": {
                                "validation_success": {
                                    "tag": "i",
                                    "classes": ["fas", "fa-check-circle", "text-success"] if link_dict[
                                        "validation_success"] else ["fas", "fa-times", "text-danger"]
                                }
                            },
                            "classes": ["ge-index-page-table-validation-links-item"]
                        }
>>>>>>> 7952f061
                    },
                    "classes": ["ge-index-page-table-expectation-suite-link"]
                }
            },
        })

    @classmethod
    def _render_batch_id_cell(cls, batch_id, batch_kwargs):
        return RenderedStringTemplateContent(**{
            "content_block_type": "string_template",
            "string_template": {
                "template": str(batch_id),
                "tooltip": {
                    "content": "Batch Kwargs:\n\n" + json.dumps(batch_kwargs, indent=2),
                    "placement": "top"
                },
                "styling": {
                    "styles": {
                        "word-break": "break-all"
                    },
                    "classes": ["m-0", "p-0"]
                }
            }
        })

    @classmethod
    def _get_formatted_datetime(cls, _datetime):
        if isinstance(_datetime, datetime.datetime):
            return _datetime.strftime("%m/%e/%Y %H:%M:%S")
        elif isinstance(_datetime, str):
            return parse(_datetime).strftime("%m/%e/%Y %H:%M:%S")
        else:
            return None

    @classmethod
    def _get_timestamp(cls, _datetime):
        if isinstance(_datetime, datetime.datetime):
            return _datetime.timestamp()
        elif isinstance(_datetime, str):
            return parse(_datetime).timestamp()
        else:
            return ""

    @classmethod
    def _render_validation_success_cell(cls, validation_success):
        return RenderedStringTemplateContent(
            **{
                "content_block_type": "string_template",
                "string_template": {
                    "template": "$validation_success",
                    "params": {
                        "validation_success": ""
                    },
                    "styling": {
                        "params": {
                            "validation_success": {
                                "tag": "i",
                                "classes": ["fas", "fa-check-circle", "text-success"] if
                                    validation_success else ["fas", "fa-times", "text-danger"]
                            }
                        },
                        "classes": ["ge-index-page-table-validation-links-item"]
                    }
                }
            })

    @classmethod
    def render(cls, index_links_dict):
        sections = []
        cta_object = index_links_dict.pop("cta_object", None)

        try:
            content_blocks = []
            # site name header
            site_name_header_block = RenderedHeaderContent(**{
                "content_block_type": "header",
                "header": RenderedStringTemplateContent(**{
                    "content_block_type": "string_template",
                    "string_template": {
                        "template": "$title_prefix | $site_name",
                        "params": {
                            "site_name": index_links_dict.get("site_name"),
                            "title_prefix": "Data Docs"
                        },
                        "styling": {
                            "params": {
                                "title_prefix": {
                                    "tag": "strong"
                                }
                            }
                        },
                    }
                }),
                "styling": {
                    "classes": ["col-12", "ge-index-page-site-name-title"],
                    "header": {
                        "classes": ["alert", "alert-secondary"]
                    }
                }
            })
            content_blocks.append(site_name_header_block)

            tabs = []

            if index_links_dict.get("validations_links"):
                tabs.append({
                    "tab_name": "Validation Results",
                    "tab_content": cls._generate_validation_results_link_table(index_links_dict)
                })
            if index_links_dict.get("profiling_links"):
                tabs.append({
                    "tab_name": "Profiling Results",
                    "tab_content": cls._generate_profiling_results_link_table(index_links_dict)
                })
            if index_links_dict.get("expectations_links"):
                tabs.append({
                    "tab_name": "Expectation Suites",
                    "tab_content": cls._generate_expectation_suites_link_table(index_links_dict)
                })

            tabs_content_block = RenderedTabsContent(**{
                "tabs": tabs,
                "styling": {
                    "classes": ["col-12", "ge-index-page-tabs-container"],
                }
            })

<<<<<<< HEAD
            content_blocks.append(tabs_content_block)
=======
            table_rows += cls._generate_links_table_rows(
                index_links_dict, link_list_keys_to_render=link_list_keys_to_render
            )

            content_blocks.append(generator_table)

            if index_links_dict.get("profiling_links"):
                profiling_table_rows = []
                for profiling_link_dict in index_links_dict.get("profiling_links"):
                    profiling_table_rows.append(
                        [
                            RenderedStringTemplateContent(**{
                                "content_block_type": "string_template",
                                "string_template": {
                                    "template": "$link_text",
                                    "params": {
                                        "link_text": profiling_link_dict["expectation_suite_name"] + "." + profiling_link_dict["batch_identifier"]
                                    },
                                    "tag": "a",
                                    "styling": {
                                        "attributes": {
                                            "href": urllib.parse.quote(profiling_link_dict["filepath"])
                                        },
                                        "classes": ["ge-index-page-table-expectation-suite-link"]
                                    }
                                },
                            })
                        ]
                    )
                content_blocks.append(
                    RenderedTableContent(**{
                        "content_block_type": "table",
                        "header_row": ["Profiling Results"],
                        "table": profiling_table_rows,
                        "styling": {
                            "classes": ["col-12", "ge-index-page-table-container"],
                            "styles": {
                                "margin-top": "10px"
                            },
                            "body": {
                                "classes": ["table", "table-sm", "ge-index-page-generator-table"]
                            }
                        }
                    })

                )
>>>>>>> 7952f061

            section = RenderedSectionContent(**{
                "section_name": index_links_dict.get("site_name"),
                "content_blocks": content_blocks
            })
            sections.append(section)

            index_page_document = RenderedDocumentContent(**{
                "renderer_type": "SiteIndexPageRenderer",
                "utm_medium": "index-page",
                "sections": sections
            })

            if cta_object:
                index_page_document.cta_footer = CallToActionRenderer.render(cta_object)

            return index_page_document

        except Exception as e:
            exception_message = f'''\
An unexpected Exception occurred during data docs rendering.  Because of this error, certain parts of data docs will \
not be rendered properly and/or may not appear altogether.  Please use the trace, included in this message, to \
diagnose and repair the underlying issue.  Detailed information follows:  
            '''
            exception_traceback = traceback.format_exc()
            exception_message += f'{type(e).__name__}: "{str(e)}".  Traceback: "{exception_traceback}".'
            logger.error(exception_message, e, exc_info=True)<|MERGE_RESOLUTION|>--- conflicted
+++ resolved
@@ -6,14 +6,9 @@
 
 import traceback
 
-<<<<<<< HEAD
 from dateutil.parser import parse
 
 from .renderer import Renderer
-=======
-from great_expectations.render.renderer.call_to_action_renderer import CallToActionRenderer
-from great_expectations.render.renderer.renderer import Renderer
->>>>>>> 7952f061
 from great_expectations.render.types import (
     RenderedSectionContent,
     RenderedDocumentContent,
@@ -21,14 +16,10 @@
     RenderedStringTemplateContent,
     RenderedTableContent,
     RenderedBulletListContent,
-<<<<<<< HEAD
     RenderedBootstrapTableContent, RenderedTabsContent)
 from great_expectations.exceptions import GreatExpectationsError
 
 from .call_to_action_renderer import CallToActionRenderer
-=======
-)
->>>>>>> 7952f061
 
 logger = logging.getLogger(__name__)
 
@@ -116,7 +107,6 @@
         profiling_link_dicts = index_links_dict.get("profiling_links", [])
         table_data = []
 
-<<<<<<< HEAD
         for dict_ in profiling_link_dicts:
             table_data.append({
                 "run_time": cls._get_formatted_datetime(dict_.get("run_time")),
@@ -240,115 +230,6 @@
                     },
                     "attributes": {
                         "href": expectation_suite_path
-=======
-                expectation_suite_link = RenderedStringTemplateContent(**{
-                    "content_block_type": "string_template",
-                    "string_template": {
-                        "template": "$link_text",
-                        "params": {
-                            "link_text": expectation_suite_name
-                        },
-                        "tag": "a",
-                        "styling": {
-                            "attributes": {
-                                "href": urllib.parse.quote(expectation_suite_link_dict["filepath"])
-                            },
-                            "classes": ["ge-index-page-table-expectation-suite-link"]
-                        }
-                    },
-                    "styling": {
-                        "parent": {
-                            "styles": {
-                                "width": "{}%".format(cell_width_pct),
-                            }
-                        }
-                    }
-                })
-                expectation_suite_row.append(expectation_suite_link)
-
-                if "validations_links" in link_list_keys_to_render:
-                    sorted_validations_links = [
-                        link_dict for link_dict in sorted(validations_links, key=lambda x: x["run_id"], reverse=True)
-                        if link_dict["expectation_suite_name"] == expectation_suite_name
-                    ]
-                    validation_link_bullets = [
-                        RenderedStringTemplateContent(**{
-                            "content_block_type": "string_template",
-                            "string_template": {
-                                "template": "${validation_success} $link_text",
-                                "params": {
-                                    "link_text": link_dict["run_id"],
-                                    "validation_success": ""
-                                },
-                                "tag": "a",
-                                "styling": {
-                                    "attributes": {
-                                        "href": urllib.parse.quote(link_dict["filepath"])
-                                    },
-                                    "params": {
-                                        "validation_success": {
-                                            "tag": "i",
-                                            "classes": ["fas", "fa-check-circle",  "text-success"] if link_dict["validation_success"] else ["fas", "fa-times", "text-danger"]
-                                        }
-                                    },
-                                    "classes": ["ge-index-page-table-validation-links-item"]
-                                }
-                            },
-                            "styling": {
-                                "parent": {
-                                    "classes": ["hide-succeeded-validation-target"] if link_dict[
-                                        "validation_success"] else []
-                                }
-                            }
-                        }) for link_dict in sorted_validations_links if
-                        link_dict["expectation_suite_name"] == expectation_suite_name
-                    ]
-                    validation_link_bullet_list = RenderedBulletListContent(**{
-                        "content_block_type": "bullet_list",
-                        "bullet_list": validation_link_bullets,
-                        "styling": {
-                            "parent": {
-                                "styles": {
-                                    "width": "{}%".format(cell_width_pct)
-                                }
-                            },
-                            "body": {
-                                "classes": ["ge-index-page-table-validation-links-list"]
-                            }
-                        }
-                    })
-                    expectation_suite_row.append(validation_link_bullet_list)
-
-                section_rows.append(expectation_suite_row)
-
-        if not expectations_links and "validations_links" in link_list_keys_to_render:
-            sorted_validations_links = [
-                link_dict for link_dict in sorted(validations_links, key=lambda x: x["run_id"], reverse=True)
-            ]
-            validation_link_bullets = [
-                RenderedStringTemplateContent(**{
-                    "content_block_type": "string_template",
-                    "string_template": {
-                        "template": "${validation_success} $link_text",
-                        "params": {
-                            "link_text": link_dict["run_id"],
-                            "validation_success": ""
-                        },
-                        "tag": "a",
-                        "styling": {
-                            "attributes": {
-                                "href": urllib.parse.quote(link_dict["filepath"])
-                            },
-                            "params": {
-                                "validation_success": {
-                                    "tag": "i",
-                                    "classes": ["fas", "fa-check-circle", "text-success"] if link_dict[
-                                        "validation_success"] else ["fas", "fa-times", "text-danger"]
-                                }
-                            },
-                            "classes": ["ge-index-page-table-validation-links-item"]
-                        }
->>>>>>> 7952f061
                     },
                     "classes": ["ge-index-page-table-expectation-suite-link"]
                 }
@@ -476,56 +357,7 @@
                 }
             })
 
-<<<<<<< HEAD
             content_blocks.append(tabs_content_block)
-=======
-            table_rows += cls._generate_links_table_rows(
-                index_links_dict, link_list_keys_to_render=link_list_keys_to_render
-            )
-
-            content_blocks.append(generator_table)
-
-            if index_links_dict.get("profiling_links"):
-                profiling_table_rows = []
-                for profiling_link_dict in index_links_dict.get("profiling_links"):
-                    profiling_table_rows.append(
-                        [
-                            RenderedStringTemplateContent(**{
-                                "content_block_type": "string_template",
-                                "string_template": {
-                                    "template": "$link_text",
-                                    "params": {
-                                        "link_text": profiling_link_dict["expectation_suite_name"] + "." + profiling_link_dict["batch_identifier"]
-                                    },
-                                    "tag": "a",
-                                    "styling": {
-                                        "attributes": {
-                                            "href": urllib.parse.quote(profiling_link_dict["filepath"])
-                                        },
-                                        "classes": ["ge-index-page-table-expectation-suite-link"]
-                                    }
-                                },
-                            })
-                        ]
-                    )
-                content_blocks.append(
-                    RenderedTableContent(**{
-                        "content_block_type": "table",
-                        "header_row": ["Profiling Results"],
-                        "table": profiling_table_rows,
-                        "styling": {
-                            "classes": ["col-12", "ge-index-page-table-container"],
-                            "styles": {
-                                "margin-top": "10px"
-                            },
-                            "body": {
-                                "classes": ["table", "table-sm", "ge-index-page-generator-table"]
-                            }
-                        }
-                    })
-
-                )
->>>>>>> 7952f061
 
             section = RenderedSectionContent(**{
                 "section_name": index_links_dict.get("site_name"),
