import json
import sys
from datetime import datetime, timezone

import click

from great_expectations import DataContext
from great_expectations import exceptions as ge_exceptions


from great_expectations.cli.datasource import (
    get_batch_kwargs,
    select_datasource,
)
from great_expectations.cli.util import (
    cli_message,
    load_expectation_suite,
    cli_message_dict
)
from great_expectations.core import RunIdentifier
from great_expectations.core.usage_statistics.usage_statistics import send_usage_message

json_parse_exception = json.decoder.JSONDecodeError

try:
    from sqlalchemy.exc import SQLAlchemyError
except ImportError:
    # We'll redefine this error in code below to catch ProfilerError, which is caught above, so SA errors will
    # just fall through
    SQLAlchemyError = ge_exceptions.ProfilerError

@click.group()
def validation_operator():
    """Validation Operator operations"""
    pass


@validation_operator.command(name="list")
@click.option(
    '--directory',
    '-d',
    default=None,
    help="The project's great_expectations directory."
)
def validation_operator_list(directory):
    """List known Validation Operators."""
    try:
        context = DataContext(directory)
    except ge_exceptions.ConfigNotFoundError as err:
        cli_message("<red>{}</red>".format(err.message))
        return

    try:
        validation_operators = context.list_validation_operators()

        if len(validation_operators) == 0:
            cli_message("No Validation Operators found")
            return
        elif len(validation_operators) == 1:
            list_intro_string = "1 Validation Operator found:"
        else:
            list_intro_string = "{} Validation Operators found:".format(len(validation_operators))

        cli_message(list_intro_string)
        for validation_operator in validation_operators:
            cli_message("")
            cli_message_dict(validation_operator)
        send_usage_message(
            data_context=context,
            event="cli.validation_operator.list",
            success=True
        )
    except Exception as e:
        send_usage_message(
            data_context=context,
            event="cli.validation_operator.list",
            success=False
        )
        raise e


@validation_operator.command(name="run")
@click.option(
    "--validation_config_file",
    "-f",
    default=None,
    help="""The path of the validation config file (JSON). """,
)
@click.option(
    "--name",
    "-n",
    default=None,
    help="""The name of the validation operator. """,
)
@click.option(
    "--suite",
    "-s",
    default=None,
    help="""The name of the expectation suite. """,
)
@click.option(
    "--run_name",
    "-r",
    default=None,
    help="""Run name. If not specified, a timestamp-based run id will be automatically generated. """,
)
@click.option(
    "--directory",
    "-d",
    default=None,
    help="The project's great_expectations directory.",
)
def validation_operator_run(name, run_name, validation_config_file, suite, directory):
    # Note though the long lines here aren't pythonic, they look best if Click does the line wraps.
    """
    Run a validation operator against some data.

    There are two modes to run this command:

    1. Interactive (good for development):

        Specify the name of the validation operator using the --name argument
        and the name of the expectation suite using the --suite argument.

        The cli will help you specify the batch of data that you want to
        validate interactively.


    2. Non-interactive (good for production):

        Use the `--validation_config_file` argument to specify the path of the validation configuration JSON file. This file can be used to instruct a validation operator to validate multiple batches of data and use multiple expectation suites to validate each batch.

        Learn how to create a validation config file here:
        https://great-expectations.readthedocs.io/en/latest/command_line.html#great-expectations-validation-operator-run-validation-config-file-validation-config-file-path

        This command exits with 0 if the validation operator ran and the "success" attribute in its return object is True. Otherwise, the command exits with 1.

    To learn more about validation operators, go here:
    https://great-expectations.readthedocs.io/en/latest/features/validation.html#validation-operators
    """

    try:
        context = DataContext(directory)
    except ge_exceptions.ConfigNotFoundError as err:
        cli_message("Failed to process <red>{}</red>".format(err.message))
        sys.exit(1)

    try:
        if validation_config_file is not None:
            try:
                with open(validation_config_file) as f:
                    validation_config = json.load(f)
            except (
                IOError,
                json_parse_exception
            ) as e:
                cli_message(f"Failed to process the --validation_config_file argument: <red>{e}</red>")
                send_usage_message(
                    data_context=context,
                    event="cli.validation_operator.run",
                    success=False
                )
                sys.exit(1)

            validation_config_error_message = _validate_valdiation_config(validation_config)
            if validation_config_error_message is not None:
                cli_message("<red>The validation config in {0:s} is misconfigured: {1:s}</red>".format(validation_config_file, validation_config_error_message))
                send_usage_message(
                    data_context=context,
                    event="cli.validation_operator.run",
                    success=False
                )
                sys.exit(1)

        else:
            if suite is None:
                cli_message(
"""
Please use --suite argument to specify the name of the expectation suite.
Call `great_expectation suite list` command to list the expectation suites in your project.
"""
                )
                send_usage_message(
                    data_context=context,
                    event="cli.validation_operator.run",
                    success=False
                )
                sys.exit(0)

            suite = load_expectation_suite(context, suite)

            if name is None:
                cli_message(
"""
Please use --name argument to specify the name of the validation operator.
Call `great_expectation validation-operator list` command to list the operators in your project.
"""
                )
                send_usage_message(
                    data_context=context,
                    event="cli.validation_operator.run",
                    success=False
                )
                sys.exit(1)
            else:
                if name not in context.list_validation_operator_names():
                    cli_message(
                    f"""
Could not find a validation operator {name}.
Call `great_expectation validation-operator list` command to list the operators in your project.
"""
                    )
                    send_usage_message(
                        data_context=context,
                        event="cli.validation_operator.run",
                        success=False
                    )
                    sys.exit(1)

            batch_kwargs = None

            cli_message(
            """
Let's help you specify the batch of data your want the validation operator to validate."""
            )

            try:
                data_source = select_datasource(context)
            except ValueError as ve:
                cli_message("<red>{}</red>".format(ve))
                send_usage_message(
                    data_context=context,
                    event="cli.validation_operator.run",
                    success=False
                )
                sys.exit(1)

            if not data_source:
                cli_message("<red>No datasources found in the context.</red>")
                send_usage_message(
                    data_context=context,
                    event="cli.validation_operator.run",
                    success=False
                )
                sys.exit(1)

            if batch_kwargs is None:
                (
                    datasource_name,
                    batch_kwargs_generator,
                    data_asset,
                    batch_kwargs,
<<<<<<< HEAD
                ) = get_batch_kwargs(
                    context,
                    datasource_name=data_source.name,
                    batch_kwargs_generator_name=None,
                    data_asset_name=None,
                    additional_batch_kwargs=None,
                )
=======
                ) = get_batch_kwargs(context, datasource_name=data_source.name)
>>>>>>> de52bab9

            validation_config = {
                "validation_operator_name": name,
                "batches": [
                    {
                        "batch_kwargs": batch_kwargs,
                        "expectation_suite_names": [suite.expectation_suite_name]
                    }
                ]
            }

        try:
            validation_operator_name = validation_config["validation_operator_name"]
            batches_to_validate = []
            for entry in validation_config["batches"]:
                for expectation_suite_name in entry["expectation_suite_names"]:
                    batch = context.get_batch(entry["batch_kwargs"], expectation_suite_name)
                    batches_to_validate.append(batch)

            if run_name is None:
                run_name = datetime.now(timezone.utc).isoformat()

            run_id = RunIdentifier(run_name=run_name)

            if suite is None:
                results = context.run_validation_operator(
                    validation_operator_name,
                    assets_to_validate=batches_to_validate,
                    run_id=run_id
                )
            else:
                if suite.evaluation_parameters is None:
                    results = context.run_validation_operator(
                        validation_operator_name,
                        assets_to_validate=batches_to_validate,
                        run_id=run_id
                    )
                else:
                    results = context.run_validation_operator(
                        validation_operator_name,
                        assets_to_validate=batches_to_validate,
                        run_id=run_id,
                        evaluation_parameters=suite.evaluation_parameters
                    )
        except (
            ge_exceptions.DataContextError,
            IOError,
            SQLAlchemyError,
        ) as e:
            cli_message("<red>{}</red>".format(e))
            send_usage_message(
                data_context=context,
                event="cli.validation_operator.run",
                success=False
            )
            sys.exit(1)

        if not results["success"]:
            cli_message("Validation Failed!")
            send_usage_message(
                data_context=context,
                event="cli.validation_operator.run",
                success=True
            )
            sys.exit(1)
        else:
            cli_message("Validation Succeeded!")
            send_usage_message(
                data_context=context,
                event="cli.validation_operator.run",
                success=True
            )
            sys.exit(0)
    except Exception as e:
        send_usage_message(
            data_context=context,
            event="cli.validation_operator.run",
            success=False
        )
        raise e


def _validate_valdiation_config(valdiation_config):
    if "validation_operator_name" not in valdiation_config:
        return "validation_operator_name attribute is missing"
    if "batches" not in valdiation_config:
        return "batches attribute is missing"

    for batch in valdiation_config["batches"]:
        if "batch_kwargs" not in batch:
            return "Each batch must have a BatchKwargs dictionary in batch_kwargs attribute"
        if "expectation_suite_names" not in batch:
            return "Each batch must have a list of expectation suite names in expectation_suite_names attribute"

    return None<|MERGE_RESOLUTION|>--- conflicted
+++ resolved
@@ -250,7 +250,6 @@
                     batch_kwargs_generator,
                     data_asset,
                     batch_kwargs,
-<<<<<<< HEAD
                 ) = get_batch_kwargs(
                     context,
                     datasource_name=data_source.name,
@@ -258,9 +257,6 @@
                     data_asset_name=None,
                     additional_batch_kwargs=None,
                 )
-=======
-                ) = get_batch_kwargs(context, datasource_name=data_source.name)
->>>>>>> de52bab9
 
             validation_config = {
                 "validation_operator_name": name,
